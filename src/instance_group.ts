import Redis from 'ioredis';
import { Context } from './context';

export interface ScalingOptions {
    minDesired: number;
    maxDesired: number;
    desiredCount: number;
    scaleUpQuantity: number;
    scaleDownQuantity: number;
    scaleUpThreshold: number;
    scaleDownThreshold: number;
    scalePeriod: number;
    scaleUpPeriodsCount: number;
    scaleDownPeriodsCount: number;
}

export interface InstanceGroup {
    id: string;
    name: string;
    region: string;
    compartmentId: string;
    instanceConfigurationId: string;
    enableAutoScale: boolean;
    gracePeriodTTLSec: number;
    scalingOptions: ScalingOptions;
    cloud: string;
}

export interface InstanceGroupManagerOptions {
    redisClient: Redis.Redis;
    initialGroupList: Array<InstanceGroup>;
}

export default class InstanceGroupManager {
    private readonly keyPrefix = 'group:';
    private redisClient: Redis.Redis;
    private initialGroupList: Array<InstanceGroup>;

    constructor(options: InstanceGroupManagerOptions) {
        this.redisClient = options.redisClient;
        this.initialGroupList = options.initialGroupList;

        this.init = this.init.bind(this);
        this.getGroupKey = this.getGroupKey.bind(this);
        this.getInstanceGroup = this.getInstanceGroup.bind(this);
        this.getAllInstanceGroups = this.getAllInstanceGroups.bind(this);
        this.upsertInstanceGroup = this.upsertInstanceGroup.bind(this);
        this.resetInstanceGroups = this.resetInstanceGroups.bind(this);
        this.existsAtLeastOneGroup = this.existsAtLeastOneGroup.bind(this);
    }

<<<<<<< HEAD
    async init(ctx: Context): Promise<number> {
        const result = await this.redisClient.scan('0', 'match', `${this.keyPrefix}*`);
        if (result[1].length == 0) {
            await Promise.all(this.initialGroupList.map((group) => this.upsertInstanceGroup(ctx, group)));
=======
    async init(): Promise<void> {
        logger.info('Initializing instance group manager...');
        const existsAtLeastOneGroup = await this.existsAtLeastOneGroup();
        if (!existsAtLeastOneGroup) {
            logger.info('Storing instance groups into redis');
            await Promise.all(this.initialGroupList.map(this.upsertInstanceGroup));
            logger.info('Stored instance groups into redis');
>>>>>>> 92a11a43
        }
        return result[1].length;
    }

    getGroupKey(groupName: string): string {
        return this.keyPrefix + groupName;
    }

<<<<<<< HEAD
    async upsertInstanceGroup(ctx: Context, group: InstanceGroup): Promise<void> {
        ctx.logger.info(`Storing ${group.name}`);
=======
    async existsAtLeastOneGroup(): Promise<boolean> {
        let cursor = '0';
        do {
            const result = await this.redisClient.scan(cursor, 'match', `${this.keyPrefix}*`);
            cursor = result[0];
            if (result[1].length > 0) {
                const items = await this.redisClient.mget(...result[1]);
                if (items.length > 0) {
                    return true;
                }
            }
        } while (cursor != '0');

        return false;
    }

    async upsertInstanceGroup(group: InstanceGroup): Promise<void> {
        logger.info(`Storing ${group.name}`);
>>>>>>> 92a11a43
        const groupKey = this.getGroupKey(group.name);
        const result = await this.redisClient.set(groupKey, JSON.stringify(group));
        if (result !== 'OK') {
            throw new Error(`unable to set ${groupKey}`);
        }
    }

    async getInstanceGroup(groupName: string): Promise<InstanceGroup> {
        const groupKey = this.getGroupKey(groupName);
        const result = await this.redisClient.get(groupKey);
        if (result !== null && result.length > 0) {
            return JSON.parse(result);
        } else {
            throw new Error(`unable to get group by name ${groupName}`);
        }
    }

    async getAllInstanceGroups(ctx: Context): Promise<Array<InstanceGroup>> {
        let items: Array<string> = [];
        const instanceGroups: Array<InstanceGroup> = [];

        let cursor = '0';
        do {
            const result = await this.redisClient.scan(cursor, 'match', `${this.keyPrefix}*`);
            cursor = result[0];
            if (result[1].length > 0) {
                items = await this.redisClient.mget(...result[1]);
                items.forEach((item) => {
                    const itemJson: InstanceGroup = JSON.parse(item);
                    instanceGroups.push(itemJson);
                });
            }
        } while (cursor != '0');
        ctx.logger.debug(`jibri groups are`, { instanceGroups });
        return instanceGroups;
    }

    async deleteInstanceGroup(ctx: Context, groupName: string): Promise<void> {
        ctx.logger.info(`Deleting group ${groupName}`);
        const groupKey = this.getGroupKey(groupName);
        await this.redisClient.del(groupKey);
        ctx.logger.info(`Group ${groupName} is deleted`);
    }

    async resetInstanceGroups(ctx: Context): Promise<void> {
        ctx.logger.info('Resetting instance groups');

        ctx.logger.info('Deleting all instance groups');
        const instanceGroups = await this.getAllInstanceGroups(ctx);
        await Promise.all(instanceGroups.map((group) => this.deleteInstanceGroup(ctx, group.name)));
        ctx.logger.info('Storing instance groups into redis');
        await Promise.all(this.initialGroupList.map((group) => this.upsertInstanceGroup(ctx, group)));

        ctx.logger.info('Instance groups are now reset');
    }

    async allowAutoscaling(group: string): Promise<boolean> {
        const result = await this.redisClient.get(`autoScaleGracePeriod:${group}`);
        return !(result !== null && result.length > 0);
    }

    async allowScaling(group: string): Promise<boolean> {
        const result = await this.redisClient.get(`scaleGracePeriod:${group}`);
        return !(result !== null && result.length > 0);
    }
    async setScaleGracePeriod(group: InstanceGroup): Promise<boolean> {
        return this.setGracePeriod(`scaleGracePeriod:${group.name}`, group.gracePeriodTTLSec);
    }

    async setAutoScaleGracePeriod(group: InstanceGroup): Promise<boolean> {
        return this.setGracePeriod(`autoScaleGracePeriod:${group.name}`, group.gracePeriodTTLSec);
    }

    async setGracePeriod(key: string, ttl: number): Promise<boolean> {
        const result = await this.redisClient.set(key, JSON.stringify(false), 'ex', ttl);
        if (result !== 'OK') {
            throw new Error(`unable to set ${key}`);
        }
        return true;
    }
}<|MERGE_RESOLUTION|>--- conflicted
+++ resolved
@@ -49,20 +49,13 @@
         this.existsAtLeastOneGroup = this.existsAtLeastOneGroup.bind(this);
     }
 
-<<<<<<< HEAD
     async init(ctx: Context): Promise<number> {
-        const result = await this.redisClient.scan('0', 'match', `${this.keyPrefix}*`);
-        if (result[1].length == 0) {
-            await Promise.all(this.initialGroupList.map((group) => this.upsertInstanceGroup(ctx, group)));
-=======
-    async init(): Promise<void> {
-        logger.info('Initializing instance group manager...');
+        ctx.logger.info('Initializing instance group manager...');
         const existsAtLeastOneGroup = await this.existsAtLeastOneGroup();
         if (!existsAtLeastOneGroup) {
-            logger.info('Storing instance groups into redis');
-            await Promise.all(this.initialGroupList.map(this.upsertInstanceGroup));
-            logger.info('Stored instance groups into redis');
->>>>>>> 92a11a43
+            ctx.logger.info('Storing instance groups into redis');
+            await Promise.all(this.initialGroupList.map((group) => this.upsertInstanceGroup(ctx, group)));
+            ctx.logger.info('Stored instance groups into redis');
         }
         return result[1].length;
     }
@@ -71,10 +64,6 @@
         return this.keyPrefix + groupName;
     }
 
-<<<<<<< HEAD
-    async upsertInstanceGroup(ctx: Context, group: InstanceGroup): Promise<void> {
-        ctx.logger.info(`Storing ${group.name}`);
-=======
     async existsAtLeastOneGroup(): Promise<boolean> {
         let cursor = '0';
         do {
@@ -91,9 +80,8 @@
         return false;
     }
 
-    async upsertInstanceGroup(group: InstanceGroup): Promise<void> {
-        logger.info(`Storing ${group.name}`);
->>>>>>> 92a11a43
+    async upsertInstanceGroup(ctx: Context, group: InstanceGroup): Promise<void> {
+        ctx.logger.info(`Storing ${group.name}`);
         const groupKey = this.getGroupKey(group.name);
         const result = await this.redisClient.set(groupKey, JSON.stringify(group));
         if (result !== 'OK') {
