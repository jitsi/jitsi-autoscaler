--- conflicted
+++ resolved
@@ -44,6 +44,27 @@
 const h = new Handlers(jibriTracker, instanceStatus);
 const asapFetcher = new ASAPPubKeyFetcher(logger, config.AsapPubKeyBaseUrl, config.AsapPubKeyTTL);
 
+const cloudManager = new CloudManager(
+    {
+        cloud: config.CloudProvider,
+        instanceStatus,
+    },
+    { instanceConfigurationId: config.InstanceConfigurationId },
+);
+
+const autoscaleProcessor = new Autoscaler({
+    jibriTracker: jibriTracker,
+    cloudManager: cloudManager,
+    jibriGroupList: config.JibriGroupList,
+    jibriMinDesired: config.JibriMinDesired,
+    jibriMaxDesired: config.JibriMaxDesired,
+    jibriScaleUpThreshold: config.JibriScaleUpThreshold,
+    jibriScaleDownThreshold: config.JibriScaleDownThreshold,
+    jibriScalePeriod: config.JibriScalePeriod,
+    jibriScaleUpPeriodsCount: config.JibriScaleUpPeriodsCount,
+    jibriScaleDownPeriodsCount: config.JibriScaleDownPeriodsCount,
+});
+
 app.use(
     jwt({
         secret: asapFetcher.pubKeyCallback,
@@ -75,39 +96,12 @@
     }
 });
 
-<<<<<<< HEAD
-const cloudManager = new CloudManager(
-    {
-        cloud: config.CloudProvider,
-    },
-    { instanceConfigurationId: config.InstanceConfigurationId },
-);
-=======
 app.post('/sidecar/poll', async (req, res, next) => {
     try {
         await h.sidecarPoll(req, res);
     } catch (err) {
         next(err);
     }
-});
-
-const cloudManager = new CloudManager({
-    cloud: 'aws',
-    instanceStatus,
-});
->>>>>>> 6d5c4824
-
-const autoscaleProcessor = new Autoscaler({
-    jibriTracker: jibriTracker,
-    cloudManager: cloudManager,
-    jibriGroupList: config.JibriGroupList,
-    jibriMinDesired: config.JibriMinDesired,
-    jibriMaxDesired: config.JibriMaxDesired,
-    jibriScaleUpThreshold: config.JibriScaleUpThreshold,
-    jibriScaleDownThreshold: config.JibriScaleDownThreshold,
-    jibriScalePeriod: config.JibriScalePeriod,
-    jibriScaleUpPeriodsCount: config.JibriScaleUpPeriodsCount,
-    jibriScaleDownPeriodsCount: config.JibriScaleDownPeriodsCount,
 });
 
 async function pollForAutoscaling() {
